// Return a list of all opening names without the variations
/**
 * @param data
 */
export function getAllOpeningNames (data) {
  const cleanNames = data.map(d => {
    return d.opening_name
      .split(/[:|]/)[0]
      .replace(/#\d+$/, '')
      .trim()
  })

  return [...new Set(cleanNames)].sort((a, b) => a.localeCompare(b))
}

// Returns the n most popular openings in the dataset
/**
 * @param data
 * @param n
 */
export function getTopNOpenings (data, n) {
  const openings = data.reduce((acc, d) => {
    const name = d.opening_name.split(/[:|]/)[0].trim().replace(/#\d+$/, '')
    acc[name] = (acc[name] || 0) + 1
    return acc
  }, {})

  const sortedOpenings = Object.entries(openings).sort((a, b) => b[1] - a[1])
  return sortedOpenings.slice(0, n)
}

// Returns the n most popular openings with win percentages
/**
 * @param data
 * @param n
 */
export function getTopNOpeningsWinners (data, n) {
  const openings = {}

  data.forEach(d => {
    const name = d.opening_name.split(/[:|]/)[0].trim().replace(/#\d+$/, '')

    if (!openings[name]) {
      openings[name] = { total: 0, whiteWins: 0, blackWins: 0, draws: 0 }
    }

    openings[name].total++
    if (d.winner === 'white') openings[name].whiteWins++
    if (d.winner === 'black') openings[name].blackWins++
    if (d.winner === 'draw') openings[name].draws++
  })

  const sortedOpenings = Object.entries(openings)
    .map(([name, stats]) => ({
      name,
      total: stats.total,
      whiteWinPct: (stats.whiteWins / stats.total) * 100,
      blackWinPct: (stats.blackWins / stats.total) * 100,
      drawPct: (stats.draws / stats.total) * 100
    }))
    .sort((a, b) => b.total - a.total)

  return sortedOpenings
}

// Returns the n most popular openings with their victory status percentages
/**
 * @param data
 * @param n
 */
export function getTopNOpeningsWithResults (data, n) {
  const openings = {}

  data.forEach(d => {
    const name = d.opening_name.split(/[:|]/)[0].trim().replace(/#\d+$/, '')

    if (!openings[name]) {
      openings[name] = { total: 0, mate: 0, resign: 0, outoftime: 0, draw: 0 }
    }

    openings[name].total++
    if (d.victory_status === 'mate') openings[name].mate++
    else if (d.victory_status === 'resign') openings[name].resign++
    else if (d.victory_status === 'outoftime') openings[name].outoftime++
    else if (d.victory_status === 'draw') openings[name].draw++
  })

  const sortedOpenings = Object.entries(openings)
    .map(([name, stats]) => ({
      name,
      total: stats.total,
      matePct: (stats.mate / stats.total) * 100,
      resignPct: (stats.resign / stats.total) * 100,
      outoftimePct: (stats.outoftime / stats.total) * 100,
      drawPct: (stats.draw / stats.total) * 100
    }))
    .sort((a, b) => b.total - a.total)

  return sortedOpenings
}

// Returns thhe n most popular opening with their win percentage per elo
/**
 * @param data
 * @param n
 */
export function getWinRateByOpeningAcrossEloRanges (data, n) {
  const openingCounts = {}
  data.forEach(d => {
    const name = d.opening_name.split(/[:|]/)[0].trim().replace(/#\d+$/, '')
    openingCounts[name] = (openingCounts[name] || 0) + 1
  })

  const topOpenings = new Set(
    Object.entries(openingCounts)
      .sort((a, b) => b[1] - a[1])
      .map(([name]) => name)
  )

  const filteredData = data.filter(d =>
    topOpenings.has(d.opening_name.split(/[:|]/)[0].trim().replace(/#\d+$/, ''))
  )

  const elos = filteredData.flatMap(d => [(d.white_rating + d.black_rating) / 2])
  const minElo = Math.floor(Math.min(...elos) / 100) * 100
  const maxElo = Math.ceil(Math.max(...elos) / 100) * 100

  const results = {}

  for (let elo = minElo; elo < maxElo; elo += 100) {
    const rangeKey = `${elo}-${elo + 99}`
    results[rangeKey] = {}

    const rangeFilteredData = filteredData.filter(d => {
      const averageRating = (d.white_rating + d.black_rating) / 2
      return averageRating >= elo && averageRating <= elo + 99
    })

    rangeFilteredData.forEach(d => {
      const name = d.opening_name.split(/[:|]/)[0].trim().replace(/#\d+$/, '')

      if (!results[rangeKey][name]) {
        results[rangeKey][name] = { total: 0, whiteWins: 0, blackWins: 0, draws: 0 }
      }

      results[rangeKey][name].total++
      if (d.winner === 'white') results[rangeKey][name].whiteWins++
      if (d.winner === 'black') results[rangeKey][name].blackWins++
      if (d.winner === 'draw') results[rangeKey][name].draws++
    })
  }

  return Object.entries(results).map(([range, openings]) => ({
    range,
    openings: Array.from(topOpenings).map(name => {
      const stats = openings[name] || { total: 0, whiteWins: 0, blackWins: 0, draws: 0 }
      return {
        name,
        total: stats.total,
        whiteWinPct: stats.total ? (stats.whiteWins / stats.total) * 100 : 0,
        blackWinPct: stats.total ? (stats.blackWins / stats.total) * 100 : 0,
        drawPct: stats.total ? (stats.draws / stats.total) * 100 : 0
      }
    })
  }))
}

/**
 * @param data
 */
export function getNOpeningVariations (data) {
  const openings = data.reduce((acc, d) => {
    const parts = d.opening_name.split(/[:|]/)
    const name = parts[0].trim().replace(/#\d+$/, '').trim()
    const variation = parts[1] ? parts[1].trim() : null

    if (!acc[name]) {
      acc[name] = { count: 0, variations: {} }
    }

    acc[name].count += 1

    if (variation) {
      const cleanedVariation = variation.replace(/\bvariation\b/gi, '').trim()

      if (!acc[name].variations[cleanedVariation]) {
        acc[name].variations[cleanedVariation] = 0
      }
      acc[name].variations[cleanedVariation] += 1
    }
    return acc
  }, {})

  const sortedOpenings = Object.entries(openings)
    .sort((a, b) => b[1].count - a[1].count)

  return sortedOpenings.reduce((acc, [name, details]) => {
    acc[name] = details
    return acc
  }, {})
}

<<<<<<< HEAD
// De plus, modifions la fonction getOpeningUsageByElo pour utiliser cette estimation
export function getOpeningUsageByElo(data, filterType = null, timeControl = null, colorFilter = 'both', sortBy = 'popularity') {
    const filteredData = [];
    const openingCounts = {};

    for (const d of data) {
      const ratedValue = typeof d.rated === 'string'
        ? d.rated.toLowerCase() === 'true'
        : !!d.rated;
  
      const ratedType = ratedValue ? 'rated' : 'casual';
      const effectiveTimeControl = d.time_control || d.estimated_time_control;
      const opening = d.opening_name.split(/[:|]/)[0].trim().replace(/#\d+$/, '');
      
      let skipEntry = false;
      
      // Vérification du filtre rated/casual
      if (filterType !== null) {
        if (filterType === 'rated' && !ratedValue) skipEntry = true;
        if (filterType === 'casual' && ratedValue) skipEntry = true;
      }
      
      // Vérification du filtre de contrôle de temps
      if (!skipEntry && timeControl !== null && effectiveTimeControl !== timeControl) {
        skipEntry = true;
      }
      
      if (skipEntry) continue;
  
      filteredData.push({
        ...d,
        ratedType,
        effectiveTimeControl,
        cleanedOpening: opening,
      });
  
      openingCounts[opening] = (openingCounts[opening] || 0) + 1;
=======
/**
 * @param data
 */
export function getOpeningStats (data) {
  const openings = {}

  data.forEach(d => {
    const name = d.opening_name.split(/[:|]/)[0].trim().replace(/#\d+$/, '')
    const ply = d.opening_ply
    const turns = d.turns

    if (!openings[name]) {
      openings[name] = {
        total: 0,
        totalTurns: 0,
        totalPly: 0,
        whiteWins: 0,
        blackWins: 0,
        draws: 0
      }
>>>>>>> 66abee5b
    }

    openings[name].total++
    openings[name].totalTurns += turns
    openings[name].totalPly += ply

    if (d.winner === 'white') openings[name].whiteWins++
    else if (d.winner === 'black') openings[name].blackWins++
    else if (d.winner === 'draw') openings[name].draws++
  })

  return Object.entries(openings).map(([name, stats]) => ({
    name,
    averageTurns: stats.total ? stats.totalTurns / stats.total : 0,
    averagePly: stats.total ? stats.totalPly / stats.total : 0,
    whiteWinPct: stats.total ? (stats.whiteWins / stats.total) * 100 : 0,
    blackWinPct: stats.total ? (stats.blackWins / stats.total) * 100 : 0,
    drawPct: stats.total ? (stats.draws / stats.total) * 100 : 0
  })).sort((a, b) => b.total - a.total)
}

// Get time control options from data
/**
 * @param data
 */
export function getTimeControlOptions (data) {
  if (data[0] && data[0].time_control) {
    return [...new Set(data.map(d => d.time_control))]
  }

  const processedData = data.map(d => {
    let totalTimeSeconds = 0
    let timeControlCategory = 'Non défini'

    if (d.created_at && d.last_move_at) {
      const startTime = new Date(d.created_at)
      const endTime = new Date(d.last_move_at)
      totalTimeSeconds = (endTime - startTime) / 1000

      const numMoves = d.turns || 40
      const averageTimePerMove = totalTimeSeconds / numMoves

      if (averageTimePerMove <= 3) {
        timeControlCategory = 'Bullet'
      } else if (averageTimePerMove <= 10) {
        timeControlCategory = 'Blitz'
      } else if (averageTimePerMove <= 30) {
        timeControlCategory = 'Rapide'
      } else {
        timeControlCategory = 'Classique'
      }
    }

    return {
      ...d,
      estimated_time_control: timeControlCategory
    }
  })

  return [...new Set(processedData.map(d => d.estimated_time_control))]
}

// De plus, modifions la fonction getOpeningUsageByElo pour utiliser cette estimation
/**
 * @param data
 * @param filterType
 * @param timeControl
 * @param colorFilter
 * @param sortBy
 */
export function getOpeningUsageByElo (data, filterType = null, timeControl = null, colorFilter = 'both', sortBy = 'popularity') {
  const filteredData = []
  const openingCounts = {}

  for (const d of data) {
    const ratedValue = typeof d.rated === 'string'
      ? d.rated.toLowerCase() === 'true'
      : !!d.rated

    const ratedType = ratedValue ? 'rated' : 'casual'
    const effectiveTimeControl = d.time_control || d.estimated_time_control
    const opening = d.opening_name.split(/[:|]/)[0].trim().replace(/#\d+$/, '')

    if ((filterType !== null && ratedType !== filterType) ||
          (timeControl !== null && effectiveTimeControl !== timeControl)) {
      continue
    }

    filteredData.push({
      ...d,
      ratedType,
      effectiveTimeControl,
      cleanedOpening: opening
    })

    openingCounts[opening] = (openingCounts[opening] || 0) + 1
  }

  if (filteredData.length === 0) {
    return { data: [], openings: [], eloRanges: [] }
  }

  const topOpenings = Object.entries(openingCounts)
    .sort((a, b) => {
      if (sortBy === 'name') return a[0].localeCompare(b[0])
      return b[1] - a[1]
    })
    .map(([name]) => name)

  if (topOpenings.length === 0) {
    return { data: [], openings: [], eloRanges: [] }
  }

  const heatmapData = []
  const grouped = {}

  const elos = []

  for (const d of filteredData) {
    const opening = d.cleanedOpening
    if (!topOpenings.includes(opening)) continue

    const whiteElo = Math.floor(d.white_rating / 100) * 100
    const blackElo = Math.floor(d.black_rating / 100) * 100

    const whiteRange = `${whiteElo}-${whiteElo + 99}`
    const blackRange = `${blackElo}-${blackElo + 99}`

    elos.push(whiteElo, blackElo)

    if (!grouped[opening]) grouped[opening] = {}
    if (!grouped[opening][whiteRange]) grouped[opening][whiteRange] = { count: 0, whiteCount: 0, blackCount: 0 }
    if (!grouped[opening][blackRange]) grouped[opening][blackRange] = { count: 0, whiteCount: 0, blackCount: 0 }

    if (colorFilter === 'white' || colorFilter === 'both') {
      grouped[opening][whiteRange].count++
      grouped[opening][whiteRange].whiteCount++
    }
    if (colorFilter === 'black' || colorFilter === 'both') {
      grouped[opening][blackRange].count++
      grouped[opening][blackRange].blackCount++
    }
  }

  if (elos.length === 0) {
    return { data: [], openings: [], eloRanges: [] }
  }

  const minElo = Math.floor(Math.min(...elos) / 100) * 100
  const maxElo = Math.ceil(Math.max(...elos) / 100) * 100
  const eloRanges = []
  for (let elo = minElo; elo < maxElo; elo += 100) {
    eloRanges.push(`${elo}-${elo + 99}`)
  }

  for (const eloRange of eloRanges) {
    let totalCount = 0

    for (const opening of topOpenings) {
      const stats = grouped[opening]?.[eloRange] || { count: 0, whiteCount: 0, blackCount: 0 }
      totalCount += stats.count
    }

    for (const opening of topOpenings) {
      const stats = grouped[opening]?.[eloRange] || { count: 0, whiteCount: 0, blackCount: 0 }

      heatmapData.push({
        eloRange,
        opening,
        count: stats.count,
        whiteCount: stats.whiteCount,
        blackCount: stats.blackCount,
        relativeCount: totalCount > 0 ? (stats.count / totalCount) * 100 : 0
      })
    }
<<<<<<< HEAD

    return {
      data: heatmapData,
      openings: topOpenings,
      eloRanges: eloRanges
    };
}
  
=======
  }
>>>>>>> 66abee5b

  return {
    data: heatmapData,
    openings: topOpenings,
    eloRanges: eloRanges
  }
}

/**
 * @param data
 */
export function getEloRange (data) {
  const elos = data.flatMap(d => [d.white_rating, d.black_rating])
  const minElo = Math.floor(Math.min(...elos) / 100) * 100
  const maxElo = Math.ceil(Math.max(...elos) / 100) * 100
  return { min: minElo, max: maxElo }
}<|MERGE_RESOLUTION|>--- conflicted
+++ resolved
@@ -200,7 +200,88 @@
   }, {})
 }
 
-<<<<<<< HEAD
+/**
+ * @param data
+ */
+export function getOpeningStats (data) {
+  const openings = {}
+
+  data.forEach(d => {
+    const name = d.opening_name.split(/[:|]/)[0].trim().replace(/#\d+$/, '')
+    const ply = d.opening_ply
+    const turns = d.turns
+
+    if (!openings[name]) {
+      openings[name] = {
+        total: 0,
+        totalTurns: 0,
+        totalPly: 0,
+        whiteWins: 0,
+        blackWins: 0,
+        draws: 0
+      }
+    }
+
+    openings[name].total++
+    openings[name].totalTurns += turns
+    openings[name].totalPly += ply
+
+    if (d.winner === 'white') openings[name].whiteWins++
+    else if (d.winner === 'black') openings[name].blackWins++
+    else if (d.winner === 'draw') openings[name].draws++
+  })
+
+  return Object.entries(openings).map(([name, stats]) => ({
+    name,
+    averageTurns: stats.total ? stats.totalTurns / stats.total : 0,
+    averagePly: stats.total ? stats.totalPly / stats.total : 0,
+    whiteWinPct: stats.total ? (stats.whiteWins / stats.total) * 100 : 0,
+    blackWinPct: stats.total ? (stats.blackWins / stats.total) * 100 : 0,
+    drawPct: stats.total ? (stats.draws / stats.total) * 100 : 0
+  })).sort((a, b) => b.total - a.total)
+}
+
+// Get time control options from data
+/**
+ * @param data
+ */
+export function getTimeControlOptions (data) {
+  if (data[0] && data[0].time_control) {
+    return [...new Set(data.map(d => d.time_control))]
+  }
+
+  const processedData = data.map(d => {
+    let totalTimeSeconds = 0
+    let timeControlCategory = 'Non défini'
+
+    if (d.created_at && d.last_move_at) {
+      const startTime = new Date(d.created_at)
+      const endTime = new Date(d.last_move_at)
+      totalTimeSeconds = (endTime - startTime) / 1000
+
+      const numMoves = d.turns || 40
+      const averageTimePerMove = totalTimeSeconds / numMoves
+
+      if (averageTimePerMove <= 3) {
+        timeControlCategory = 'Bullet'
+      } else if (averageTimePerMove <= 10) {
+        timeControlCategory = 'Blitz'
+      } else if (averageTimePerMove <= 30) {
+        timeControlCategory = 'Rapide'
+      } else {
+        timeControlCategory = 'Classique'
+      }
+    }
+
+    return {
+      ...d,
+      estimated_time_control: timeControlCategory
+    }
+  })
+
+  return [...new Set(processedData.map(d => d.estimated_time_control))]
+}
+
 // De plus, modifions la fonction getOpeningUsageByElo pour utiliser cette estimation
 export function getOpeningUsageByElo(data, filterType = null, timeControl = null, colorFilter = 'both', sortBy = 'popularity') {
     const filteredData = [];
@@ -238,125 +319,7 @@
       });
   
       openingCounts[opening] = (openingCounts[opening] || 0) + 1;
-=======
-/**
- * @param data
- */
-export function getOpeningStats (data) {
-  const openings = {}
-
-  data.forEach(d => {
-    const name = d.opening_name.split(/[:|]/)[0].trim().replace(/#\d+$/, '')
-    const ply = d.opening_ply
-    const turns = d.turns
-
-    if (!openings[name]) {
-      openings[name] = {
-        total: 0,
-        totalTurns: 0,
-        totalPly: 0,
-        whiteWins: 0,
-        blackWins: 0,
-        draws: 0
-      }
->>>>>>> 66abee5b
-    }
-
-    openings[name].total++
-    openings[name].totalTurns += turns
-    openings[name].totalPly += ply
-
-    if (d.winner === 'white') openings[name].whiteWins++
-    else if (d.winner === 'black') openings[name].blackWins++
-    else if (d.winner === 'draw') openings[name].draws++
-  })
-
-  return Object.entries(openings).map(([name, stats]) => ({
-    name,
-    averageTurns: stats.total ? stats.totalTurns / stats.total : 0,
-    averagePly: stats.total ? stats.totalPly / stats.total : 0,
-    whiteWinPct: stats.total ? (stats.whiteWins / stats.total) * 100 : 0,
-    blackWinPct: stats.total ? (stats.blackWins / stats.total) * 100 : 0,
-    drawPct: stats.total ? (stats.draws / stats.total) * 100 : 0
-  })).sort((a, b) => b.total - a.total)
-}
-
-// Get time control options from data
-/**
- * @param data
- */
-export function getTimeControlOptions (data) {
-  if (data[0] && data[0].time_control) {
-    return [...new Set(data.map(d => d.time_control))]
-  }
-
-  const processedData = data.map(d => {
-    let totalTimeSeconds = 0
-    let timeControlCategory = 'Non défini'
-
-    if (d.created_at && d.last_move_at) {
-      const startTime = new Date(d.created_at)
-      const endTime = new Date(d.last_move_at)
-      totalTimeSeconds = (endTime - startTime) / 1000
-
-      const numMoves = d.turns || 40
-      const averageTimePerMove = totalTimeSeconds / numMoves
-
-      if (averageTimePerMove <= 3) {
-        timeControlCategory = 'Bullet'
-      } else if (averageTimePerMove <= 10) {
-        timeControlCategory = 'Blitz'
-      } else if (averageTimePerMove <= 30) {
-        timeControlCategory = 'Rapide'
-      } else {
-        timeControlCategory = 'Classique'
-      }
-    }
-
-    return {
-      ...d,
-      estimated_time_control: timeControlCategory
-    }
-  })
-
-  return [...new Set(processedData.map(d => d.estimated_time_control))]
-}
-
-// De plus, modifions la fonction getOpeningUsageByElo pour utiliser cette estimation
-/**
- * @param data
- * @param filterType
- * @param timeControl
- * @param colorFilter
- * @param sortBy
- */
-export function getOpeningUsageByElo (data, filterType = null, timeControl = null, colorFilter = 'both', sortBy = 'popularity') {
-  const filteredData = []
-  const openingCounts = {}
-
-  for (const d of data) {
-    const ratedValue = typeof d.rated === 'string'
-      ? d.rated.toLowerCase() === 'true'
-      : !!d.rated
-
-    const ratedType = ratedValue ? 'rated' : 'casual'
-    const effectiveTimeControl = d.time_control || d.estimated_time_control
-    const opening = d.opening_name.split(/[:|]/)[0].trim().replace(/#\d+$/, '')
-
-    if ((filterType !== null && ratedType !== filterType) ||
-          (timeControl !== null && effectiveTimeControl !== timeControl)) {
-      continue
-    }
-
-    filteredData.push({
-      ...d,
-      ratedType,
-      effectiveTimeControl,
-      cleanedOpening: opening
-    })
-
-    openingCounts[opening] = (openingCounts[opening] || 0) + 1
-  }
+    }
 
   if (filteredData.length === 0) {
     return { data: [], openings: [], eloRanges: [] }
@@ -435,32 +398,19 @@
         relativeCount: totalCount > 0 ? (stats.count / totalCount) * 100 : 0
       })
     }
-<<<<<<< HEAD
-
-    return {
-      data: heatmapData,
-      openings: topOpenings,
-      eloRanges: eloRanges
-    };
-}
-  
-=======
-  }
->>>>>>> 66abee5b
+  }
 
   return {
     data: heatmapData,
     openings: topOpenings,
     eloRanges: eloRanges
-  }
-}
-
-/**
- * @param data
- */
-export function getEloRange (data) {
-  const elos = data.flatMap(d => [d.white_rating, d.black_rating])
-  const minElo = Math.floor(Math.min(...elos) / 100) * 100
-  const maxElo = Math.ceil(Math.max(...elos) / 100) * 100
-  return { min: minElo, max: maxElo }
+  };
+}
+  
+
+export function getEloRange(data) {
+  const elos = data.flatMap(d => [d.white_rating, d.black_rating]);
+  const minElo = Math.floor(Math.min(...elos) / 100) * 100;
+  const maxElo = Math.ceil(Math.max(...elos) / 100) * 100;
+  return { min: minElo, max: maxElo };
 }