<!DOCTYPE html>
<html>
    <head>
        <meta charset="UTF-8">
        <meta name="viewport" content="width=device-width, initial-scale=1.0">
        <meta name="Description" content="Code pour le projet de INF8808.">
        <title>Projet | INF8808</title>

        <link rel="stylesheet" href="assets/style.css">
        <link rel="stylesheet" href="assets/typography.css">

      </head>

      <body>
        <header>
          <h1>
            Projet de session INF8808
          </h1>
          <h2>
            Équipe 4 & 43
          </h2>
        </header>
        <main>
          <div class="viz-container">
            
            <h3>
              Visualisation 2 : Représentation de l'effet des ouvertures sur le résultat de la partie
            </h3>

            <button id="toggle-victory-chart">Afficher les statistiques de l'état de la victoire</button>
            
            <div id="viz2">
              <h4 id="viz2-chart-title" class="chart-title"></h4>

              <div class="viz2-container" id="viz2-stacked-bar-container">
                <div class="graph" id="viz2-stacked-bar"></div>
                <div id="viz2-legend-wrapper">
                  <div class="legend-container" id="viz2-legend" ></div>
                  <div class="legend-container" id="viz2-victory-legend" style="display: none; opacity: 0;"></div>
                </div>  
              </div>
              
              <div class="viz2-container" id="viz2-victory-status-container" style="display: none; opacity: 0;">
                <div class="graph" id="viz2-victory-status"></div>
              </div>
            
            </div>

<<<<<<< HEAD

            <h3>
              Visualisation 4 : Diagramme d'emballage en cercles pour les ouvertures et leurs variantes
            </h3>
            <div id="viz4-container" class="viz-container">
              <div class="graph">
                <svg id="viz4"></svg>
              </div>
=======
            <div id="viz3">
              <h4 id="viz3-chart-title" class="chart-title"></h4>
>>>>>>> 377849ab
            </div>

          </div>
        </main>
        <script src="https://d3js.org/d3.v7.js"></script>
        <script type="module" src="index.js"></script>
      </body>
</html><|MERGE_RESOLUTION|>--- conflicted
+++ resolved
@@ -46,7 +46,15 @@
             
             </div>
 
-<<<<<<< HEAD
+            <h3>
+              Visualisation 3 : Diagramme à ligne brisée sur la performance des ouvertures
+            </h3>
+
+            <div id="viz3">
+              <h4 id="viz3-chart-title" class="chart-title"></h4>
+            </div>
+
+
 
             <h3>
               Visualisation 4 : Diagramme d'emballage en cercles pour les ouvertures et leurs variantes
@@ -55,10 +63,6 @@
               <div class="graph">
                 <svg id="viz4"></svg>
               </div>
-=======
-            <div id="viz3">
-              <h4 id="viz3-chart-title" class="chart-title"></h4>
->>>>>>> 377849ab
             </div>
 
           </div>
